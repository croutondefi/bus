// Copyright 2021 Mustafa Turan. All rights reserved.
// Use of this source code is governed by a Apache License 2.0 license that can
// be found in the LICENSE file.

package bus

import (
	"context"
	"fmt"
	"regexp"
	"sync"
	"time"
)

const DefaultQueryCapacity = 10

type (
	eventAction struct {
		event   Event
		handler Handler
		ctx     context.Context
	}

	// Next is a sequential unique id generator func type
	Next func() string

	// IDGenerator is a sequential unique id generator interface
	IDGenerator interface {
		Generate() string
	}

	ctxKey int8
)

<<<<<<< HEAD
type ICache interface {
	Set(k string, x interface{}, exp time.Time)
	Restore(k string, x interface{}, exp time.Time)
}

// Bus is a message bus
type Bus struct {
	storages []Storage
	cache    ICache
	query    chan eventAction
	mutex    sync.RWMutex
	idgen    Next
	topics   map[string][]Handler
	handlers map[string]Handler
}

type cacheProxy struct {
	b     *Bus
	cache *Cache
}

func (c *cacheProxy) Restore(k string, x interface{}, exp time.Time) {
	c.cache.Set(k, x, exp)
}

func (c *cacheProxy) Set(k string, x interface{}, exp time.Time) {
	for i := range c.b.storages {
		event := x.(Event)
		_ = c.b.storages[i].Save(&event)
	}
	c.cache.Set(k, x, exp)
}

=======
// Bus is a message bus
type Bus struct {
	storages []Storage
	cache    ICache
	query    chan eventAction
	mutex    sync.RWMutex
	idgen    Next
	topics   map[string][]Handler
	handlers map[string]Handler
}

type cacheProxy struct {
	b     *Bus
	cache ICache
}

func (c *cacheProxy) Set(k string, x interface{}, exp time.Time) {
	for i, _ := range c.b.storages {
		event := x.(Event)
		_ = c.b.storages[i].Save(&event)
	}
	c.cache.Set(k, x, exp)
}

>>>>>>> 110d1a81
// Handler is a receiver for event reference with the given regex pattern
type Handler struct {
	key string
	// handler func to process events
	Handle func(ctx context.Context, e Event)
	// topic matcher as regex pattern
	Matcher string
}

const (
	// CtxKeyTxID tx id context key
	CtxKeyTxID = ctxKey(116)

	// CtxKeySource source context key
	CtxKeySource = ctxKey(117)

	// Version syncs with package version
<<<<<<< HEAD
	Version = "3.2.2"
=======
	Version = "3.2.0"
>>>>>>> 110d1a81

	empty = ""
)

func (a *eventAction) Handle() {
	a.handler.Handle(a.ctx, a.event)
}

func worker(id int, query <-chan eventAction) {
	for action := range query {
		action.Handle()
	}
}

// NewBus inits a new bus
func NewBus(g IDGenerator, cap int) (*Bus, error) {
	if g == nil {
		return nil, fmt.Errorf("bus: Next() id generator func can't be nil")
	}

	b := &Bus{
		query:    make(chan eventAction),
		idgen:    g.Generate,
		topics:   make(map[string][]Handler),
		handlers: make(map[string]Handler),
	}

	cache := NewCache(func(e any) {
		event, ok := e.(Event)

		if !ok {
			return
		}

		b.handleEvent(context.Background(), event)
	})

	b.cache = &cacheProxy{
		b:     b,
		cache: &cache,
	}

	for i := 0; i < cap; i++ {
		go worker(i, b.query)
	}

	return b, nil
}

func (b *Bus) AddStorage(s Storage) {
	b.storages = append(b.storages, s)
}

func (b *Bus) Preload() error {
	for _, s := range b.storages {
		events, err := s.Load()
		if err != nil {
			return err
		}

		for i := range events {
<<<<<<< HEAD
			b.cache.Restore(events[i].ID, events[i], events[i].ScheduledAt)
=======
			event := events[i]
			b.cache.Set(event.ID, *event, event.ScheduledAt)
>>>>>>> 110d1a81
		}
	}

	return nil
}

// Emit inits a new event and delivers to the interested in handlers with
// sync safety
func (b *Bus) Emit(ctx context.Context, topic string, data interface{}) error {
	return b.EmitWithOpts(ctx, topic, data)
}

// EmitWithOpts inits a new event and delivers to the interested in handlers
// with sync safety and options
func (b *Bus) EmitWithOpts(ctx context.Context, topic string, data interface{}, opts ...EventOption) error {
	e := Event{Topic: topic, Data: data}
	for _, o := range opts {
		e = o(e)
	}

	if e.TxID == empty {
		txID, _ := ctx.Value(CtxKeyTxID).(string)
		if txID == empty {
			txID = b.idgen()
			ctx = context.WithValue(ctx, CtxKeyTxID, txID)
		}
		e.TxID = txID
	}
	if e.ID == empty {
		e.ID = b.idgen()
	}
	if e.ScheduledAt.IsZero() {
		e.ScheduledAt = time.Now()
	} else {
		b.cache.Set(e.ID, e, e.ScheduledAt)

		return nil
	}

	return b.handleEvent(ctx, e)
}

func (b *Bus) handleEvent(ctx context.Context, e Event) error {
	b.mutex.RLock()
	handlers, ok := b.topics[e.Topic]
	b.mutex.RUnlock()

	if !ok {
		return fmt.Errorf("bus: topic(%s) not found", e.Topic)
	}

	for _, h := range handlers {
		go func(h Handler) {
			b.query <- eventAction{
				event:   e,
				handler: h,
				ctx:     ctx,
			}
		}(h)
	}

	return nil
}

// Topics lists the all registered topics
func (b *Bus) Topics() []string {
	b.mutex.RLock()
	defer b.mutex.RUnlock()

	topics, index := make([]string, len(b.topics)), 0

	for topic := range b.topics {
		topics[index] = topic
		index++
	}
	return topics
}

// RegisterTopics registers topics and fullfills handlers
func (b *Bus) RegisterTopics(topics ...string) {
	b.mutex.Lock()
	defer b.mutex.Unlock()

	for _, n := range topics {
		b.registerTopic(n)
	}
}

// DeregisterTopics deletes topic
func (b *Bus) DeregisterTopics(topics ...string) {
	b.mutex.Lock()
	defer b.mutex.Unlock()

	for _, n := range topics {
		b.deregisterTopic(n)
	}
}

// TopicHandlerKeys returns all handlers for the topic
func (b *Bus) TopicHandlerKeys(topic string) []string {
	b.mutex.RLock()
	handlers := b.topics[topic]
	b.mutex.RUnlock()

	keys := make([]string, len(handlers))

	for i, h := range handlers {
		keys[i] = h.key
	}

	return keys
}

// HandlerKeys returns list of registered handler keys
func (b *Bus) HandlerKeys() []string {
	b.mutex.RLock()
	defer b.mutex.RUnlock()

	keys, index := make([]string, len(b.handlers)), 0

	for k := range b.handlers {
		keys[index] = k
		index++
	}
	return keys
}

// HandlerTopicSubscriptions returns all topic subscriptions of the handler
func (b *Bus) HandlerTopicSubscriptions(handlerKey string) []string {
	b.mutex.RLock()
	defer b.mutex.RUnlock()

	return b.handlerTopicSubscriptions(handlerKey)
}

// RegisterHandler re/register the handler to the registry
func (b *Bus) RegisterHandler(key string, h Handler) {
	b.mutex.Lock()
	defer b.mutex.Unlock()

	h.key = key
	b.registerHandler(h)
}

// DeregisterHandler deletes handler from the registry
func (b *Bus) DeregisterHandler(key string) {
	b.mutex.Lock()
	defer b.mutex.Unlock()

	b.deregisterHandler(key)
}

// Generate is an implementation of IDGenerator for bus.Next fn type
func (n Next) Generate() string {
	return n()
}

func (b *Bus) registerHandler(h Handler) {
	b.deregisterHandler(h.key)
	b.handlers[h.key] = h
	for _, t := range b.handlerTopicSubscriptions(h.key) {
		b.registerTopicHandler(t, h)
	}
}

func (b *Bus) deregisterHandler(handlerKey string) {
	if _, ok := b.handlers[handlerKey]; ok {
		for _, t := range b.handlerTopicSubscriptions(handlerKey) {
			b.deregisterTopicHandler(t, handlerKey)
		}
		delete(b.handlers, handlerKey)
	}
}

func (b *Bus) registerTopicHandler(topic string, h Handler) {
	b.topics[topic] = append(b.topics[topic], h)
}

func (b *Bus) deregisterTopicHandler(topic, handlerKey string) {
	l := len(b.topics[topic])
	for i, h := range b.topics[topic] {
		if h.key == handlerKey {
			b.topics[topic][i] = b.topics[topic][l-1]
			b.topics[topic] = b.topics[topic][:l-1]
			break
		}
	}
}

func (b *Bus) registerTopic(topic string) {
	if _, ok := b.topics[topic]; ok {
		return
	}

	b.topics[topic] = b.buildHandlers(topic)
}

func (b *Bus) deregisterTopic(topic string) {
	delete(b.topics, topic)
}

func (b *Bus) buildHandlers(topic string) []Handler {
	handlers := make([]Handler, 0)
	for _, h := range b.handlers {
		if matched, _ := regexp.MatchString(h.Matcher, topic); matched {
			handlers = append(handlers, h)
		}
	}
	return handlers
}

func (b *Bus) handlerTopicSubscriptions(handlerKey string) []string {
	var subscriptions []string
	h, ok := b.handlers[handlerKey]
	if !ok {
		return subscriptions
	}

	for topic := range b.topics {
		if matched, _ := regexp.MatchString(h.Matcher, topic); matched {
			subscriptions = append(subscriptions, topic)
		}
	}
	return subscriptions
}<|MERGE_RESOLUTION|>--- conflicted
+++ resolved
@@ -32,7 +32,6 @@
 	ctxKey int8
 )
 
-<<<<<<< HEAD
 type ICache interface {
 	Set(k string, x interface{}, exp time.Time)
 	Restore(k string, x interface{}, exp time.Time)
@@ -66,32 +65,6 @@
 	c.cache.Set(k, x, exp)
 }
 
-=======
-// Bus is a message bus
-type Bus struct {
-	storages []Storage
-	cache    ICache
-	query    chan eventAction
-	mutex    sync.RWMutex
-	idgen    Next
-	topics   map[string][]Handler
-	handlers map[string]Handler
-}
-
-type cacheProxy struct {
-	b     *Bus
-	cache ICache
-}
-
-func (c *cacheProxy) Set(k string, x interface{}, exp time.Time) {
-	for i, _ := range c.b.storages {
-		event := x.(Event)
-		_ = c.b.storages[i].Save(&event)
-	}
-	c.cache.Set(k, x, exp)
-}
-
->>>>>>> 110d1a81
 // Handler is a receiver for event reference with the given regex pattern
 type Handler struct {
 	key string
@@ -109,11 +82,7 @@
 	CtxKeySource = ctxKey(117)
 
 	// Version syncs with package version
-<<<<<<< HEAD
-	Version = "3.2.2"
-=======
-	Version = "3.2.0"
->>>>>>> 110d1a81
+	Version = "3.2.3"
 
 	empty = ""
 )
@@ -175,12 +144,7 @@
 		}
 
 		for i := range events {
-<<<<<<< HEAD
 			b.cache.Restore(events[i].ID, events[i], events[i].ScheduledAt)
-=======
-			event := events[i]
-			b.cache.Set(event.ID, *event, event.ScheduledAt)
->>>>>>> 110d1a81
 		}
 	}
 
